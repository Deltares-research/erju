import h5py
import obspy
from datetime import datetime
import numpy as np
<<<<<<< HEAD
from obspy import Trace, Stream, UTCDateTime
import os


=======
from obspy import Trace, Stream,UTCDateTime
import os

>>>>>>> 8b826630
def get_file_names(self):
    """
    Get a list of unique file names inside the dir_path folder. For this
    we look into one specific file format (.asc) and remove the extension.

    Args:
        None

    Returns:
        file_list (list): List of file names in the folder without extensions
    """

    # Get the list of files in the folder with .asc extension
    ascii_file_names = [f for f in os.listdir(self.dir_path) if f.endswith('.asc')]
    # From the ascii_file_names list, remove the .asc extension
    self.file_names = [f.split('.')[0] for f in ascii_file_names]

    return self.file_names


<<<<<<< HEAD
=======

>>>>>>> 8b826630
def Convert_3d_to_2d_array(data_3D):
    """
    DESCRIPTION:
    -----------------------
    Basic function for converting 3D numpy array into a 2D array.
<<<<<<< HEAD

    INPUT PARAMETERS:
    -----------------------
    data_3D: a 3d numpy array containing time domain signals

=======
    
    INPUT PARAMETERS:
    -----------------------
    data_3D: a 3d numpy array containing time domain signals
    
>>>>>>> 8b826630
    RETURNS:
    -----------------------
    data_2D a 2d array  
    """
    data_2D = data_3D.transpose(2, 0, 1).reshape(-1, data_3D.shape[1])
    return data_2D


def raw2strain(trace, n, L):
    """
    DESCRIPTION:
    -----------------------
    Function for converting raw DAS data into strain data after applying all OptaSense parameters. 
    This function is written based on: https://github.com/ethanfwilliams/OOI_RCA_DAS_notebook/blob/main/OOI_RCA_OptaSense_DAS_intro.ipynb. 
<<<<<<< HEAD

=======
    
>>>>>>> 8b826630
    INPUT PARAMETERS:
    -----------------------
    trace: 1d array coontaning a single trace (time domain)
    n    : index of refraction typically assigned as 1.46
    L    : Gauge lengt in meters
<<<<<<< HEAD

    RETURNS:
    -----------------------
    trace_strain  : 1d array containing a strain values 

    """
    # Remove the mean from the trace
    trace = trace.astype(float)
    trace -= np.mean(trace)
    # Convert to units of radians
    trace *= (2 * np.pi) / 2 ** 16
    # Convert to units of strain
    trace *= (1550.12 * 1e-9) / (0.78 * 4 * np.pi * n * L)
=======
    
    RETURNS:
    -----------------------
    trace_strain  : 1d array containing a strain values 
    
    """
    # Remove the mean from the trace
    trace = trace.astype(float)                    
    trace -= np.mean(trace)
    # Convert to units of radians
    trace *= (2 * np.pi) / 2 ** 16  
    # Convert to units of strain
    trace *= (1550.12 * 1e-9) / (0.78 * 4 * np.pi * n * L)   
>>>>>>> 8b826630
    trace_strain = trace
    return trace_strain


def Array_to_ObsPy(data, fs):
    """
    DESCRIPTION:
    -----------------------
    Function for indexing traces into an Obspy object. This enables the possibility of using the Obspy processing features.
<<<<<<< HEAD

=======
    
>>>>>>> 8b826630
    INPUT PARAMETERS:
    -----------------------
    data  : 2d array coontaning a N number of traces
    fs    : sampling frequency in Hz
<<<<<<< HEAD

=======
    
>>>>>>> 8b826630
    RETURNS:
    -----------------------
    st  : Obspy object containing N number traces and sampling frequency
    """
<<<<<<< HEAD
    size = np.shape(data)  # Determining number of samples and traces in data
    st = Stream()  # Creating a list of multiple obspy traces objects

    # Loop to assign input traces inside st object
    for ii in range(0, size[1]):
        trace = Trace(header={'station': 'DAS', 'channel': 'Z' + str(ii)})
        trace.data = data[:, ii]
        year = 2022  # year -- Default value
        month = 1  # month -- Default value
        day = 1  # day -- Default value
        hours = 12  # hours -- Default value
        minutes = 0  # minutes -- Default value
        seconds = 0  # seconds -- Default value

        # Assign defaults values for date and time attributes
        trace.stats.starttime = UTCDateTime(year, month, day, hours, minutes, seconds)
        trace.stats.npts = len(trace.data)  # Assign number of samples per trace
        trace.stats.sampling_rate = fs  # Assign sampling frequency in Hz
        trace.stats.station = str(ii)  # Assign default station number
        trace.stats.channel = 'Z' + str(ii)  # Assign channel number
        trace.stats.distance = ii  # Assign default distance
        trace.stats.network = 'DAS'  # Assign default network name

        #  Create multi-trace Obspy object
        st.append(trace)
=======
    size = np.shape(data)                        # Determining number of samples and traces in data
    st = Stream()                                # Creating a list of multiple obspy traces objects

    
    # Loop to assign input traces inside st object
    for ii in range(0, size[1]):                 
        
        trace = Trace(header={'station': 'DAS', 'channel': 'Z' + str(ii)})
        trace.data = data[:, ii]
        year = 2022                               # year -- Default value
        month = 1                                 # month -- Default value
        day = 1                                   # day -- Default value
        hours = 12                                # hours -- Default value
        minutes = 0                               # minutes -- Default value
        seconds = 0                               # seconds -- Default value
    
        # Assign defaults values for date and time attributes
        trace.stats.starttime = UTCDateTime(year, month, day, hours, minutes, seconds)     
        trace.stats.npts = len(trace.data)        # Assign number of samples per trace
        trace.stats.sampling_rate = fs            # Assign sampling frequency in Hz
        trace.stats.station = str(ii)             # Assign default station number 
        trace.stats.channel = 'Z' + str(ii)       # Assign channel number
        trace.stats.distance = ii                 # Assign default distance
        trace.stats.network = 'DAS'               # Assign default network name

        #  Create multi-trace Obspy object
        st.append(trace)                          
>>>>>>> 8b826630

    return (st)


def Obspy_to_Array(st):
    """
    DESCRIPTION:
    -----------------------
    Function for extracting signals (processed) from the Obspy object.
<<<<<<< HEAD

=======
    
>>>>>>> 8b826630
    INPUT PARAMETERS:
    -----------------------
    st  : Obspy object containing N number traces and sampling frequency

    RETURNS:
    -----------------------
    Array  : 2d-numpy array contaning a N number of traces 
    """
<<<<<<< HEAD
    size = np.shape(st)  # Defining the array dimenions in the st object
    Array = np.zeros((size[1], size[0]))  # Declaring the 2d array
    # Loop for assigning trace values inside Array
    for ii in range(0, size[0]):
        Array[:, ii] = st[ii].data

    return Array


def filtering(data, fs, fmin, fmax, filter_type='bandpass'):
=======
    size = np.shape(st)                           # Defining the array dimenions in the st object
    Array = np.zeros((size[1], size[0]))          # Declaring the 2d array 
    # Loop for assigning trace values inside Array
    for ii in range(0, size[0]):                
        Array[:, ii] = st[ii].data

    return Array
    
def filtering(data,fs,fmin,fmax,filter_type='bandpass'):
>>>>>>> 8b826630
    """
    DESCRIPTION:
    -----------------------
    Function for filtering raw signals. For this we use a Butterworth filter type of order 4 and zero-phase.
<<<<<<< HEAD

=======
    
>>>>>>> 8b826630
    INPUT PARAMETERS:
    -----------------------
    data  : 2d-numpy array contaning traces. 
    fs    : Sampling frequency in Hz.
    fmin  : Minimum frequency in Hz.
    fmax  : Maxmimum frequency in Hz.
    filter_type = "bandpass","lowpass", and "highpass". For highpass filter, the corner frequency, freq, is set to fmin, so all frequencies bellow fmin are removed and fmax is not used, while
    for lowpass filter, the corner frequency, freq, is set to fmax, so all frequencies above fmax are removed and fmin is not used. We use filter_type="bandpass" as Default.
<<<<<<< HEAD

=======
    
>>>>>>> 8b826630
    RETURNS:
    -----------------------
    filt_data  : 2d-numpy array contaning band-pass filtered traces 
    """
<<<<<<< HEAD
    st2filt = Array_to_ObsPy(data, fs)  # Converting data into an Obspy object
    st_f = st2filt.copy()
    st_f.detrend('constant')  # Signal detrend
    st_f.taper(0.01, type='cosine')  # Cosine taper of 1%
    # Implemente filtering based on filtering type selection.
    if filter_type == "bandpass":
        st_f.filter(filter_type, freqmin=fmin, freqmax=fmax, corners=4,
                    zerophase=True)  # Band-pass filter of butterworth type, order 4 and zero-phase
    elif filter_type == "lowpass":
        st_f.filter(filter_type, freq=fmax, corners=4,
                    zerophase=True)  # Low-pass filter of butterworth type, order 4 and zero-phase
    elif filter_type == "highpass":
        st_f.filter(filter_type, freq=fmin, corners=4,
                    zerophase=True)  # High-pass filter of butterworth type, order 4 and zero-phase
    else:
        print("please, select a proper filter type e.g. bandpass,lowpass or highpass")

    filt_data = Obspy_to_Array(st_f)  # Extracting filtered traces

    return filt_data


=======
    st2filt = Array_to_ObsPy(data, fs)                                                 # Converting data into an Obspy object
    st_f = st2filt.copy()                 
    st_f.detrend('constant')                                                           # Signal detrend
    st_f.taper(0.01, type='cosine')                                                    # Cosine taper of 1%
    # Implemente filtering based on filtering type selection.
    if filter_type=="bandpass":
        st_f.filter(filter_type, freqmin=fmin, freqmax=fmax, corners=4, zerophase=True)      # Band-pass filter of butterworth type, order 4 and zero-phase
    elif filter_type=="lowpass":
        st_f.filter(filter_type, freq=fmax, corners=4, zerophase=True)                       # Low-pass filter of butterworth type, order 4 and zero-phase
    elif filter_type=="highpass":
        st_f.filter(filter_type, freq=fmin, corners=4, zerophase=True)                       # High-pass filter of butterworth type, order 4 and zero-phase
    else:
         print("please, select a proper filter type e.g. bandpass,lowpass or highpass")
        
    filt_data = Obspy_to_Array(st_f)                                                          # Extracting filtered traces

    return filt_data
    
    
>>>>>>> 8b826630
def OptaSense_Props(fp):
    """
    DESCRIPTION:
    -----------------------
    Function for inspecting main properties of the OptaSense DAS data. This function is written based on:    
    https://github.com/ethanfwilliams/OOI_RCA_DAS_notebook/blob/main/OOI_RCA_OptaSense_DAS_intro.ipynb. 

    INPUT PARAMETERS:
    -----------------------
    fp  : list with all file properties 

    RETURNS:
    -----------------------
    dt : sampling interval of the DAS data in seconds
    fs : sampling frequency of the DAS data in Hz
    dx : channel spacing in meters
    nx : number of channels
    ns : number of samples
    """
    # Print DAS acqusition parameters
<<<<<<< HEAD
    print('\nThe gauge length is ', fp['Acquisition'].attrs['GaugeLength'],
          'm.')  # Print gauge lengt in meters.
    print('The pulse rate is ', fp['Acquisition'].attrs['PulseRate'], 'Hz.')  # Print pulse rate in Hz
    print('The spatial sampling interval is ', fp['Acquisition'].attrs['SpatialSamplingInterval'],
          'm.')  # Print spatial sampling interval

    # Print date/time
    rawDataTime = fp['Acquisition']['Raw[0]']['RawDataTime']  # Print the first entry in "RawDataTime"
    print('The first value in \"RawDataTime\" is', rawDataTime[0], \
          'which is the timestamp of the first sample in microseconds.')
    print('This equates to the date and time', datetime.utcfromtimestamp(rawDataTime[0] * 1e-6))  # Print UTC timestamp
    rawDataTimeArr = rawDataTime[:]  # We can load the full contents of "RawDataTime" into a NumPy array
    print('\nThere are', len(rawDataTimeArr), 'values in \"RawDataTime\"')  # Print the length of the array
    dt = (rawDataTime[1] - rawDataTime[0]) * 1e-6  # Get the sample interval either from the time stamps
    fs = fp['Acquisition']['Raw[0]'].attrs['OutputDataRate']  # Get sampling frequency, fs
    dx = fp['Acquisition'].attrs['SpatialSamplingInterval']  # Get channel spacing in m
    nx = fp['Acquisition']['Raw[0]'].attrs['NumberOfLoci']  # Get number of channels
    ns = fp['Acquisition']['Raw[0]']['RawDataTime'].attrs['Count']  # Get number of samples
    print('The sampling frequency is', fs, 'Hz.')  # Print the sampling frequency in Hz
    print('Number of channels is', nx)  # Print the number of traces

    return (dt, fs, dx, nx, ns)


def all_strain(fp, channel0, channel1, fmin, fmax, filter_type='bandpass'):
=======
    print('\nThe gauge length is ',fp['Acquisition'].attrs['GaugeLength'],'m.')                              # Print gauge lengt in meters.                          
    print('The pulse rate is ',fp['Acquisition'].attrs['PulseRate'],'Hz.')                                   # Print pulse rate in Hz
    print('The spatial sampling interval is ',fp['Acquisition'].attrs['SpatialSamplingInterval'],'m.')       # Print spatial sampling interval
    
    # Print date/time
    rawDataTime = fp['Acquisition']['Raw[0]']['RawDataTime']                                                 # Print the first entry in "RawDataTime"
    print('The first value in \"RawDataTime\" is',rawDataTime[0],\
    'which is the timestamp of the first sample in microseconds.')
    print('This equates to the date and time',datetime.utcfromtimestamp(rawDataTime[0]*1e-6))                # Print UTC timestamp
    rawDataTimeArr = rawDataTime[:]                                                                          # We can load the full contents of "RawDataTime" into a NumPy array
    print('\nThere are',len(rawDataTimeArr),'values in \"RawDataTime\"')                                     # Print the length of the array
    dt = (rawDataTime[1]-rawDataTime[0]) * 1e-6                                                              # Get the sample interval either from the time stamps
    fs = fp['Acquisition']['Raw[0]'].attrs['OutputDataRate']                                                 # Get sampling frequency, fs
    dx = fp['Acquisition'].attrs['SpatialSamplingInterval']                                                  # Get channel spacing in m
    nx = fp['Acquisition']['Raw[0]'].attrs['NumberOfLoci']                                                   # Get number of channels
    ns = fp['Acquisition']['Raw[0]']['RawDataTime'].attrs['Count']                                           # Get number of samples
    print('The sampling frequency is',fs,'Hz.')                                                              # Print the sampling frequency in Hz                    
    print('Number of channels is',nx)                                                                        # Print the number of traces

    return (dt, fs, dx, nx, ns)

def all_strain(fp, channel0, channel1, fmin, fmax,filter_type='bandpass'):
>>>>>>> 8b826630
    """
    DESCRIPTION:
    -----------------------
    Function for extracting and filtering raw signals bounded by channels0 and channel1. This function is written based on:   
    https://github.com/ethanfwilliams/OOI_RCA_DAS_notebook/blob/main/OOI_RCA_OptaSense_DAS_intro.ipynb. 
<<<<<<< HEAD

=======
    
>>>>>>> 8b826630
    INPUT PARAMETERS:
    -----------------------
    fp       : List with all file properties 
    channel0 : First channel
    channel1 : Last channel

    RETURNS:
    -----------------------
    strain : 2d-numpy array with strain values
    rawData_sel : 2d-numpy array with band-pass filtered raw data
    """
<<<<<<< HEAD
    #     rawData = fp['Acquisition']['Raw[0]']['RawData']                               # Extracting raw data from fp dictionary
    rawData_sel = fp['Acquisition']['Raw[0]']['RawData'][:, channel0:channel1]
    fs = fp['Acquisition']['Raw[0]'].attrs['OutputDataRate']  # Sampling frequency in Hz
    #     rawData_sel = rawData[:, channel0:channel1]                                    # Selecting rawData traces bounded by channel0 and channel1
    rawData_filt = filtering(rawData_sel, fs, fmin, fmax,
                             filter_type=filter_type)  # Band-pass filtered traces bounded by channel0 and channel1
    n = fp['Acquisition']['Custom'].attrs['Fibre Refractive Index']  # Extracting n factor from fp
    L = fp['Acquisition'].attrs['GaugeLength']  # Extracting L value from fp

    # Loop to convert raw data signals into strain
    strain = np.zeros((np.shape(rawData_sel)))  # Declaring strain array to store computed strain signals

=======
#     rawData = fp['Acquisition']['Raw[0]']['RawData']                               # Extracting raw data from fp dictionary
    rawData_sel = fp['Acquisition']['Raw[0]']['RawData'][:, channel0:channel1]
    fs = fp['Acquisition']['Raw[0]'].attrs['OutputDataRate']                       # Sampling frequency in Hz
#     rawData_sel = rawData[:, channel0:channel1]                                    # Selecting rawData traces bounded by channel0 and channel1
    rawData_filt = filtering(rawData_sel, fs, fmin, fmax,filter_type=filter_type)  # Band-pass filtered traces bounded by channel0 and channel1
    n = fp['Acquisition']['Custom'].attrs['Fibre Refractive Index']                # Extracting n factor from fp
    L = fp['Acquisition'].attrs['GaugeLength']                                     # Extracting L value from fp

    # Loop to convert raw data signals into strain
    strain = np.zeros((np.shape(rawData_sel)))                                    # Declaring strain array to store computed strain signals  
    
>>>>>>> 8b826630
    for col_num in range(np.shape(rawData_filt)[1]):
        trace = rawData_filt[:, col_num]
        trace_strain = raw2strain(trace, n, L)
        strain[:, col_num] = trace_strain

<<<<<<< HEAD
    return (strain, rawData_filt, rawData_sel)



This is a test text
=======
    return (strain,rawData_filt,rawData_sel)


>>>>>>> 8b826630
<|MERGE_RESOLUTION|>--- conflicted
+++ resolved
@@ -2,16 +2,9 @@
 import obspy
 from datetime import datetime
 import numpy as np
-<<<<<<< HEAD
 from obspy import Trace, Stream, UTCDateTime
 import os
 
-
-=======
-from obspy import Trace, Stream,UTCDateTime
-import os
-
->>>>>>> 8b826630
 def get_file_names(self):
     """
     Get a list of unique file names inside the dir_path folder. For this
@@ -32,31 +25,19 @@
     return self.file_names
 
 
-<<<<<<< HEAD
-=======
-
->>>>>>> 8b826630
 def Convert_3d_to_2d_array(data_3D):
     """
     DESCRIPTION:
     -----------------------
     Basic function for converting 3D numpy array into a 2D array.
-<<<<<<< HEAD
 
     INPUT PARAMETERS:
     -----------------------
     data_3D: a 3d numpy array containing time domain signals
 
-=======
-    
-    INPUT PARAMETERS:
-    -----------------------
-    data_3D: a 3d numpy array containing time domain signals
-    
->>>>>>> 8b826630
-    RETURNS:
-    -----------------------
-    data_2D a 2d array  
+    RETURNS:
+    -----------------------
+    data_2D a 2d array
     """
     data_2D = data_3D.transpose(2, 0, 1).reshape(-1, data_3D.shape[1])
     return data_2D
@@ -66,23 +47,18 @@
     """
     DESCRIPTION:
     -----------------------
-    Function for converting raw DAS data into strain data after applying all OptaSense parameters. 
-    This function is written based on: https://github.com/ethanfwilliams/OOI_RCA_DAS_notebook/blob/main/OOI_RCA_OptaSense_DAS_intro.ipynb. 
-<<<<<<< HEAD
-
-=======
-    
->>>>>>> 8b826630
+    Function for converting raw DAS data into strain data after applying all OptaSense parameters.
+    This function is written based on: https://github.com/ethanfwilliams/OOI_RCA_DAS_notebook/blob/main/OOI_RCA_OptaSense_DAS_intro.ipynb.
+
     INPUT PARAMETERS:
     -----------------------
     trace: 1d array coontaning a single trace (time domain)
     n    : index of refraction typically assigned as 1.46
     L    : Gauge lengt in meters
-<<<<<<< HEAD
-
-    RETURNS:
-    -----------------------
-    trace_strain  : 1d array containing a strain values 
+
+    RETURNS:
+    -----------------------
+    trace_strain  : 1d array containing a strain values
 
     """
     # Remove the mean from the trace
@@ -92,21 +68,6 @@
     trace *= (2 * np.pi) / 2 ** 16
     # Convert to units of strain
     trace *= (1550.12 * 1e-9) / (0.78 * 4 * np.pi * n * L)
-=======
-    
-    RETURNS:
-    -----------------------
-    trace_strain  : 1d array containing a strain values 
-    
-    """
-    # Remove the mean from the trace
-    trace = trace.astype(float)                    
-    trace -= np.mean(trace)
-    # Convert to units of radians
-    trace *= (2 * np.pi) / 2 ** 16  
-    # Convert to units of strain
-    trace *= (1550.12 * 1e-9) / (0.78 * 4 * np.pi * n * L)   
->>>>>>> 8b826630
     trace_strain = trace
     return trace_strain
 
@@ -116,25 +77,16 @@
     DESCRIPTION:
     -----------------------
     Function for indexing traces into an Obspy object. This enables the possibility of using the Obspy processing features.
-<<<<<<< HEAD
-
-=======
-    
->>>>>>> 8b826630
+
     INPUT PARAMETERS:
     -----------------------
     data  : 2d array coontaning a N number of traces
     fs    : sampling frequency in Hz
-<<<<<<< HEAD
-
-=======
-    
->>>>>>> 8b826630
+
     RETURNS:
     -----------------------
     st  : Obspy object containing N number traces and sampling frequency
     """
-<<<<<<< HEAD
     size = np.shape(data)  # Determining number of samples and traces in data
     st = Stream()  # Creating a list of multiple obspy traces objects
 
@@ -160,35 +112,6 @@
 
         #  Create multi-trace Obspy object
         st.append(trace)
-=======
-    size = np.shape(data)                        # Determining number of samples and traces in data
-    st = Stream()                                # Creating a list of multiple obspy traces objects
-
-    
-    # Loop to assign input traces inside st object
-    for ii in range(0, size[1]):                 
-        
-        trace = Trace(header={'station': 'DAS', 'channel': 'Z' + str(ii)})
-        trace.data = data[:, ii]
-        year = 2022                               # year -- Default value
-        month = 1                                 # month -- Default value
-        day = 1                                   # day -- Default value
-        hours = 12                                # hours -- Default value
-        minutes = 0                               # minutes -- Default value
-        seconds = 0                               # seconds -- Default value
-    
-        # Assign defaults values for date and time attributes
-        trace.stats.starttime = UTCDateTime(year, month, day, hours, minutes, seconds)     
-        trace.stats.npts = len(trace.data)        # Assign number of samples per trace
-        trace.stats.sampling_rate = fs            # Assign sampling frequency in Hz
-        trace.stats.station = str(ii)             # Assign default station number 
-        trace.stats.channel = 'Z' + str(ii)       # Assign channel number
-        trace.stats.distance = ii                 # Assign default distance
-        trace.stats.network = 'DAS'               # Assign default network name
-
-        #  Create multi-trace Obspy object
-        st.append(trace)                          
->>>>>>> 8b826630
 
     return (st)
 
@@ -198,20 +121,15 @@
     DESCRIPTION:
     -----------------------
     Function for extracting signals (processed) from the Obspy object.
-<<<<<<< HEAD
-
-=======
-    
->>>>>>> 8b826630
+
     INPUT PARAMETERS:
     -----------------------
     st  : Obspy object containing N number traces and sampling frequency
 
     RETURNS:
     -----------------------
-    Array  : 2d-numpy array contaning a N number of traces 
-    """
-<<<<<<< HEAD
+    Array  : 2d-numpy array contaning a N number of traces
+    """
     size = np.shape(st)  # Defining the array dimenions in the st object
     Array = np.zeros((size[1], size[0]))  # Declaring the 2d array
     # Loop for assigning trace values inside Array
@@ -222,44 +140,24 @@
 
 
 def filtering(data, fs, fmin, fmax, filter_type='bandpass'):
-=======
-    size = np.shape(st)                           # Defining the array dimenions in the st object
-    Array = np.zeros((size[1], size[0]))          # Declaring the 2d array 
-    # Loop for assigning trace values inside Array
-    for ii in range(0, size[0]):                
-        Array[:, ii] = st[ii].data
-
-    return Array
-    
-def filtering(data,fs,fmin,fmax,filter_type='bandpass'):
->>>>>>> 8b826630
     """
     DESCRIPTION:
     -----------------------
     Function for filtering raw signals. For this we use a Butterworth filter type of order 4 and zero-phase.
-<<<<<<< HEAD
-
-=======
-    
->>>>>>> 8b826630
-    INPUT PARAMETERS:
-    -----------------------
-    data  : 2d-numpy array contaning traces. 
+
+    INPUT PARAMETERS:
+    -----------------------
+    data  : 2d-numpy array contaning traces.
     fs    : Sampling frequency in Hz.
     fmin  : Minimum frequency in Hz.
     fmax  : Maxmimum frequency in Hz.
     filter_type = "bandpass","lowpass", and "highpass". For highpass filter, the corner frequency, freq, is set to fmin, so all frequencies bellow fmin are removed and fmax is not used, while
     for lowpass filter, the corner frequency, freq, is set to fmax, so all frequencies above fmax are removed and fmin is not used. We use filter_type="bandpass" as Default.
-<<<<<<< HEAD
-
-=======
-    
->>>>>>> 8b826630
-    RETURNS:
-    -----------------------
-    filt_data  : 2d-numpy array contaning band-pass filtered traces 
-    """
-<<<<<<< HEAD
+
+    RETURNS:
+    -----------------------
+    filt_data  : 2d-numpy array contaning band-pass filtered traces
+    """
     st2filt = Array_to_ObsPy(data, fs)  # Converting data into an Obspy object
     st_f = st2filt.copy()
     st_f.detrend('constant')  # Signal detrend
@@ -282,37 +180,16 @@
     return filt_data
 
 
-=======
-    st2filt = Array_to_ObsPy(data, fs)                                                 # Converting data into an Obspy object
-    st_f = st2filt.copy()                 
-    st_f.detrend('constant')                                                           # Signal detrend
-    st_f.taper(0.01, type='cosine')                                                    # Cosine taper of 1%
-    # Implemente filtering based on filtering type selection.
-    if filter_type=="bandpass":
-        st_f.filter(filter_type, freqmin=fmin, freqmax=fmax, corners=4, zerophase=True)      # Band-pass filter of butterworth type, order 4 and zero-phase
-    elif filter_type=="lowpass":
-        st_f.filter(filter_type, freq=fmax, corners=4, zerophase=True)                       # Low-pass filter of butterworth type, order 4 and zero-phase
-    elif filter_type=="highpass":
-        st_f.filter(filter_type, freq=fmin, corners=4, zerophase=True)                       # High-pass filter of butterworth type, order 4 and zero-phase
-    else:
-         print("please, select a proper filter type e.g. bandpass,lowpass or highpass")
-        
-    filt_data = Obspy_to_Array(st_f)                                                          # Extracting filtered traces
-
-    return filt_data
-    
-    
->>>>>>> 8b826630
 def OptaSense_Props(fp):
     """
     DESCRIPTION:
     -----------------------
-    Function for inspecting main properties of the OptaSense DAS data. This function is written based on:    
-    https://github.com/ethanfwilliams/OOI_RCA_DAS_notebook/blob/main/OOI_RCA_OptaSense_DAS_intro.ipynb. 
-
-    INPUT PARAMETERS:
-    -----------------------
-    fp  : list with all file properties 
+    Function for inspecting main properties of the OptaSense DAS data. This function is written based on:
+    https://github.com/ethanfwilliams/OOI_RCA_DAS_notebook/blob/main/OOI_RCA_OptaSense_DAS_intro.ipynb.
+
+    INPUT PARAMETERS:
+    -----------------------
+    fp  : list with all file properties
 
     RETURNS:
     -----------------------
@@ -323,7 +200,6 @@
     ns : number of samples
     """
     # Print DAS acqusition parameters
-<<<<<<< HEAD
     print('\nThe gauge length is ', fp['Acquisition'].attrs['GaugeLength'],
           'm.')  # Print gauge lengt in meters.
     print('The pulse rate is ', fp['Acquisition'].attrs['PulseRate'], 'Hz.')  # Print pulse rate in Hz
@@ -349,43 +225,15 @@
 
 
 def all_strain(fp, channel0, channel1, fmin, fmax, filter_type='bandpass'):
-=======
-    print('\nThe gauge length is ',fp['Acquisition'].attrs['GaugeLength'],'m.')                              # Print gauge lengt in meters.                          
-    print('The pulse rate is ',fp['Acquisition'].attrs['PulseRate'],'Hz.')                                   # Print pulse rate in Hz
-    print('The spatial sampling interval is ',fp['Acquisition'].attrs['SpatialSamplingInterval'],'m.')       # Print spatial sampling interval
-    
-    # Print date/time
-    rawDataTime = fp['Acquisition']['Raw[0]']['RawDataTime']                                                 # Print the first entry in "RawDataTime"
-    print('The first value in \"RawDataTime\" is',rawDataTime[0],\
-    'which is the timestamp of the first sample in microseconds.')
-    print('This equates to the date and time',datetime.utcfromtimestamp(rawDataTime[0]*1e-6))                # Print UTC timestamp
-    rawDataTimeArr = rawDataTime[:]                                                                          # We can load the full contents of "RawDataTime" into a NumPy array
-    print('\nThere are',len(rawDataTimeArr),'values in \"RawDataTime\"')                                     # Print the length of the array
-    dt = (rawDataTime[1]-rawDataTime[0]) * 1e-6                                                              # Get the sample interval either from the time stamps
-    fs = fp['Acquisition']['Raw[0]'].attrs['OutputDataRate']                                                 # Get sampling frequency, fs
-    dx = fp['Acquisition'].attrs['SpatialSamplingInterval']                                                  # Get channel spacing in m
-    nx = fp['Acquisition']['Raw[0]'].attrs['NumberOfLoci']                                                   # Get number of channels
-    ns = fp['Acquisition']['Raw[0]']['RawDataTime'].attrs['Count']                                           # Get number of samples
-    print('The sampling frequency is',fs,'Hz.')                                                              # Print the sampling frequency in Hz                    
-    print('Number of channels is',nx)                                                                        # Print the number of traces
-
-    return (dt, fs, dx, nx, ns)
-
-def all_strain(fp, channel0, channel1, fmin, fmax,filter_type='bandpass'):
->>>>>>> 8b826630
-    """
-    DESCRIPTION:
-    -----------------------
-    Function for extracting and filtering raw signals bounded by channels0 and channel1. This function is written based on:   
-    https://github.com/ethanfwilliams/OOI_RCA_DAS_notebook/blob/main/OOI_RCA_OptaSense_DAS_intro.ipynb. 
-<<<<<<< HEAD
-
-=======
-    
->>>>>>> 8b826630
-    INPUT PARAMETERS:
-    -----------------------
-    fp       : List with all file properties 
+    """
+    DESCRIPTION:
+    -----------------------
+    Function for extracting and filtering raw signals bounded by channels0 and channel1. This function is written based on:
+    https://github.com/ethanfwilliams/OOI_RCA_DAS_notebook/blob/main/OOI_RCA_OptaSense_DAS_intro.ipynb.
+
+    INPUT PARAMETERS:
+    -----------------------
+    fp       : List with all file properties
     channel0 : First channel
     channel1 : Last channel
 
@@ -394,7 +242,6 @@
     strain : 2d-numpy array with strain values
     rawData_sel : 2d-numpy array with band-pass filtered raw data
     """
-<<<<<<< HEAD
     #     rawData = fp['Acquisition']['Raw[0]']['RawData']                               # Extracting raw data from fp dictionary
     rawData_sel = fp['Acquisition']['Raw[0]']['RawData'][:, channel0:channel1]
     fs = fp['Acquisition']['Raw[0]'].attrs['OutputDataRate']  # Sampling frequency in Hz
@@ -407,32 +254,9 @@
     # Loop to convert raw data signals into strain
     strain = np.zeros((np.shape(rawData_sel)))  # Declaring strain array to store computed strain signals
 
-=======
-#     rawData = fp['Acquisition']['Raw[0]']['RawData']                               # Extracting raw data from fp dictionary
-    rawData_sel = fp['Acquisition']['Raw[0]']['RawData'][:, channel0:channel1]
-    fs = fp['Acquisition']['Raw[0]'].attrs['OutputDataRate']                       # Sampling frequency in Hz
-#     rawData_sel = rawData[:, channel0:channel1]                                    # Selecting rawData traces bounded by channel0 and channel1
-    rawData_filt = filtering(rawData_sel, fs, fmin, fmax,filter_type=filter_type)  # Band-pass filtered traces bounded by channel0 and channel1
-    n = fp['Acquisition']['Custom'].attrs['Fibre Refractive Index']                # Extracting n factor from fp
-    L = fp['Acquisition'].attrs['GaugeLength']                                     # Extracting L value from fp
-
-    # Loop to convert raw data signals into strain
-    strain = np.zeros((np.shape(rawData_sel)))                                    # Declaring strain array to store computed strain signals  
-    
->>>>>>> 8b826630
     for col_num in range(np.shape(rawData_filt)[1]):
         trace = rawData_filt[:, col_num]
         trace_strain = raw2strain(trace, n, L)
         strain[:, col_num] = trace_strain
 
-<<<<<<< HEAD
-    return (strain, rawData_filt, rawData_sel)
-
-
-
-This is a test text
-=======
-    return (strain,rawData_filt,rawData_sel)
-
-
->>>>>>> 8b826630
+    return (strain, rawData_filt, rawData_sel)